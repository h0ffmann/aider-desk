import fs from 'fs/promises';
import path from 'path';

import { ContextFile, ContextMessage, McpServerConfig, McpTool, ToolApprovalState, UsageReportData } from '@common/types';
import { APICallError, generateText, InvalidToolArgumentsError, NoSuchToolError, streamText } from 'ai'; // Added InvalidToolArgumentsError
import { v4 as uuidv4 } from 'uuid';
import { calculateCost, delay, extractServerNameToolName, SERVER_TOOL_SEPARATOR } from '@common/utils';
import { getActiveProvider, LlmProvider } from '@common/llm-providers';
import { getSystemPrompt } from 'src/main/agent/prompts';
import { parse } from '@dotenvx/dotenvx';

import logger from '../logger';
import { Store } from '../store';
import { Project } from '../project';

import { createAiderToolset } from './tools/aider';
import { createHelpersToolset } from './tools/helpers';
import { createLlm } from './llm-provider';
import { ClientHolder, convertMpcToolToAiSdkTool, initMcpClient } from './mcp-client';

import type { CoreMessage, StepResult, ToolSet } from 'ai';

export class Agent {
  private currentInitId: string | null = null;
  private initializedForProject: Project | null = null;
  private clients: ClientHolder[] = [];
  private abortController: AbortController | null = null;

<<<<<<< HEAD
  constructor(store: Store) {
    this.store = store;
    this.initializeDefaultServers();
  }

  private async initializeDefaultServers() {
    const settings = this.store.getSettings();
    if (settings.agentConfig.mcpServers) {
      for (const [serverName, config] of Object.entries(settings.agentConfig.mcpServers)) {
        try {
          await this.reloadMcpServer(serverName, config);
        } catch (error) {
          logger.error(`Failed to initialize default MCP server ${serverName}:`, error);
        }
      }
    }
  }
=======
  constructor(private readonly store: Store) {}
>>>>>>> a78199f5

  async initMcpServers(project: Project | null = this.initializedForProject, initId = uuidv4()) {
    // Set the current init ID to track this specific initialization process
    this.currentInitId = initId;
    try {
      const clients: ClientHolder[] = [];
      const { agentConfig } = this.store.getSettings();

      await this.closeClients();

      // Initialize each MCP server
      for (const [serverName, serverConfig] of Object.entries(agentConfig.mcpServers)) {
        // Check for interruption before initializing each client
        if (this.currentInitId !== initId) {
          logger.info(`MCP initialization cancelled before starting server ${serverName} due to new init request.`);
          await this.closeClients(clients); // Ensure partially initialized clients are closed
          return;
        }
        try {
          const clientHolder = await initMcpClient(serverName, serverConfig, project);

          // Check for interruption again after the async operation
          if (this.currentInitId !== initId) {
            // If initId changed during async operation, stop initialization
            logger.info(`MCP initialization cancelled for server ${serverName} due to new init request.`);
            await this.closeClients(); // Ensure partially initialized clients are closed
            return;
          }
          clients.push(clientHolder);
        } catch (error) {
          logger.error(`MCP Client initialization failed for server: ${serverName}`, error);
          // Optionally notify the user in the UI about the specific failure
          project?.addLogMessage('error', `Failed to initialize MCP server: ${serverName}. Check logs for details.`);
        }
      }

      this.clients = clients;
      this.initializedForProject = project;
    } finally {
      // Clear the init ID only if it matches the ID of this init call
      // This prevents a newer init call from clearing the ID of an older, still running init
      if (this.currentInitId === initId) {
        this.currentInitId = null;
      }
    }
  }

  private async closeClients(clients = this.clients) {
    // Create a promise for each client close operation
    const closePromises = clients.map(async (clientHolder) => {
      try {
        await clientHolder.client.close();
        logger.debug(`Closed MCP client for server: ${clientHolder.serverName}`);
      } catch (error) {
        logger.error(`Error closing MCP client for server ${clientHolder.serverName}:`, error);
      }
    });

    // Wait for all close operations to complete
    await Promise.all(closePromises);
    clients.splice(0, clients.length); // Clear the list
    logger.debug('All MCP clients closed and list cleared.');
  }

  async reloadMcpServer(serverName: string, config: McpServerConfig, project: Project | null = this.initializedForProject): Promise<McpTool[] | null> {
    try {
      const newClient = await initMcpClient(serverName, config, project);

      const oldClientIndex = this.clients.findIndex((client) => client.serverName === serverName);

      // Close the old client if it exists
      if (oldClientIndex !== -1) {
        const oldClient = this.clients[oldClientIndex];
        try {
          await oldClient.client.close();
          logger.info(`Closed old MCP client for server: ${serverName}`);
          // Remove the old client from the list immediately after closing
          this.clients.splice(oldClientIndex, 1);
        } catch (closeError) {
          logger.error(`Error closing old MCP client for server ${serverName}:`, closeError);
          // Decide if we should proceed or throw an error. For now, log and continue.
        }
      }

      // Add the new client
      this.clients.push(newClient);
      logger.debug(`Added new MCP client for server: ${serverName}`);

      return newClient.tools;
    } catch (error) {
      logger.error(`Error reloading MCP server ${serverName}:`, error);
      project?.addLogMessage('error', `Failed to reload MCP server: ${serverName}. Check logs for details.`);
      return null;
    }
  }

  async getMcpServerTools(serverName: string): Promise<McpTool[] | null> {
    // Wait for any ongoing initialization to complete
    while (this.currentInitId) {
      logger.debug(`MCP Agent is initializing (ID: ${this.currentInitId}), waiting...`);
      await delay(100); // Wait for 100ms before checking again
    }

    const clientHolder = this.clients.find((client) => client.serverName === serverName);
    return clientHolder ? clientHolder.tools : null;
  }

  private async getFileContentForPrompt(files: ContextFile[], project: Project): Promise<string> {
    // Common binary file extensions to exclude
    const BINARY_EXTENSIONS = new Set([
      '.png',
      '.jpg',
      '.jpeg',
      '.gif',
      '.bmp',
      '.tiff',
      '.ico', // Images
      '.mp3',
      '.wav',
      '.ogg',
      '.flac', // Audio
      '.mp4',
      '.mov',
      '.avi',
      '.mkv', // Video
      '.zip',
      '.tar',
      '.gz',
      '.7z', // Archives
      '.pdf',
      '.doc',
      '.docx',
      '.xls',
      '.xlsx', // Documents
      '.exe',
      '.dll',
      '.so', // Binaries
    ]);

    const fileSections = await Promise.all(
      files.map(async (file) => {
        try {
          const filePath = path.resolve(project.baseDir, file.path);
          const ext = path.extname(filePath).toLowerCase();

          // Skip known binary extensions
          if (BINARY_EXTENSIONS.has(ext)) {
            logger.debug(`Skipping binary file: ${file.path}`);
            return null;
          }

          // Read file as text
          const content = await fs.readFile(filePath, 'utf8');
          return {
            path: file.path,
            content,
            readOnly: file.readOnly,
          };
        } catch (error) {
          logger.error('Error reading context file:', {
            path: file.path,
            error,
          });
          return null;
        }
      }),
    );

    return fileSections
      .filter(Boolean)
      .map((file) => {
        const filePath = path.isAbsolute(file!.path) ? path.relative(project.baseDir, file!.path) : file!.path;
        return `File: ${filePath}\n\`\`\`\n${file!.content}\n\`\`\`\n\n`;
      })
      .join('\n\n'); // Join sections into a single string
  }

  private async getContextFilesMessages(project: Project): Promise<CoreMessage[]> {
    const { agentConfig } = this.store.getSettings();
    const messages: CoreMessage[] = [];

    if (agentConfig.includeContextFiles) {
      const contextFiles = project.getContextFiles();
      if (contextFiles.length > 0) {
        // Separate readonly and editable files
        const [readOnlyFiles, editableFiles] = contextFiles.reduce(
          ([readOnly, editable], file) => (file.readOnly ? [[...readOnly, file], editable] : [readOnly, [...editable, file]]),
          [[], []] as [ContextFile[], ContextFile[]],
        );

        // Process readonly files first
        if (readOnlyFiles.length > 0) {
          const fileContent = await this.getFileContentForPrompt(readOnlyFiles, project);
          if (fileContent) {
            messages.push({
              role: 'user',
              content: 'Here are READ ONLY files included in the aider context, provided for your reference. Do not try to edit these files!\n\n' + fileContent,
            });
            messages.push({
              role: 'assistant',
              content: 'Ok, I will use these files as references and will not try to edit them.',
            });
          }
        }

        // Process editable files
        if (editableFiles.length > 0) {
          const fileContent = await this.getFileContentForPrompt(editableFiles, project);
          if (fileContent) {
            messages.push({
              role: 'user',
              content: 'These are files included in the aider context that can be edited, if needed.\n\n' + fileContent,
            });
            messages.push({
              role: 'assistant',
              content: 'OK, I understand that I can update those files, but only when needed.',
            });
          }
        }
      }
    }

    return messages;
  }

  async runAgent(project: Project, prompt: string): Promise<ContextMessage[]> {
    // Wait for any ongoing initialization to complete
    while (this.currentInitId) {
      logger.debug(`MCP Agent is initializing (ID: ${this.currentInitId}), waiting...`);
      await delay(100); // Wait for 100ms before checking again
    }

    const { agentConfig } = this.store.getSettings();
    logger.debug('McpConfig:', agentConfig);

    const activeProvider = getActiveProvider(agentConfig.providers);
    if (!activeProvider) {
      throw new Error('No active MCP provider found');
    }

    // Create new abort controller for this run
    this.abortController = new AbortController();

    // Track new messages created during this run
    const agentMessages: CoreMessage[] = [{ role: 'user', content: prompt }];
    const messages = await this.prepareMessages(project);

    // add user message
    messages.push(...agentMessages);

    // Check if we need to reinitialize for a different project
    if (this.initializedForProject?.baseDir !== project.baseDir) {
      logger.info(`Reinitializing MCP clients for project: ${project.baseDir}`);
      try {
        await this.initMcpServers(project, uuidv4());
      } catch (error) {
        logger.error('Error reinitializing MCP clients:', error);
        project.addLogMessage('error', `Error reinitializing MCP clients: ${error}`);
        return [];
      }
    }

    // Build the toolSet directly from enabled clients and tools
    const toolSet: ToolSet = this.clients.reduce((acc, clientHolder) => {
      // Skip if serverName is not specified in agentConfig.mcpServers
      if (!(clientHolder.serverName in agentConfig.mcpServers)) {
        return acc;
      }

      // Skip disabled servers
      if (agentConfig.disabledServers.includes(clientHolder.serverName)) {
        return acc;
      }

      // Process tools for this enabled server
      clientHolder.tools.forEach((tool) => {
        const toolId = `${clientHolder.serverName}${SERVER_TOOL_SEPARATOR}${tool.name}`;

        // Check approval state first
        const approvalState = agentConfig.toolApprovals[toolId];

        // Skip tools marked as 'Never' approved
        if (approvalState === ToolApprovalState.Never) {
          logger.debug(`Skipping tool due to 'Never' approval state: ${toolId}`);
          return; // Do not add the tool if it's never approved
        }

        acc[toolId] = convertMpcToolToAiSdkTool(activeProvider, clientHolder.serverName, project, this.store, clientHolder.client, tool);
      });

      return acc;
    }, {} as ToolSet);

    if (agentConfig.useAiderTools) {
      const aiderTools = createAiderToolset(project);
      // Add Aider tools to the toolSet
      Object.assign(toolSet, aiderTools);
    }

    // Add helper tools
    const helperTools = createHelpersToolset();
    Object.assign(toolSet, helperTools);

    logger.info(`Running prompt with ${Object.keys(toolSet).length} tools.`);
    logger.debug('Tools:', {
      tools: Object.keys(toolSet),
    });

    try {
      // Parse Aider environment variables
      const env = parse(this.store.getSettings().aider.environmentVariables);
      const model = createLlm(activeProvider, {
        ...process.env,
        ...env,
      });
      const systemPrompt = await getSystemPrompt(project.baseDir, agentConfig.useAiderTools, agentConfig.includeContextFiles, agentConfig.customInstructions);

      // repairToolCall function that attempts to repair tool calls
      const repairToolCall = async ({ toolCall, tools, error, messages, system }) => {
        logger.warn('Error during tool call:', { error, toolCall });

        if (NoSuchToolError.isInstance(error)) {
          // If the tool doesn't exist, return a call to the helper tool
          // to inform the LLM about the missing tool.
          logger.warn(`Attempted to call non-existent tool: ${error.toolName}`);
          return {
            toolCallType: 'function' as const,
            toolCallId: toolCall.toolCallId,
            toolName: `helpers${SERVER_TOOL_SEPARATOR}no_such_tool`,
            args: JSON.stringify({
              toolName: error.toolName,
              availableTools: error.availableTools,
            }),
          };
        } else if (InvalidToolArgumentsError.isInstance(error)) {
          // If the arguments are invalid, return a call to the helper tool
          // to inform the LLM about the argument error.
          logger.warn(`Invalid arguments for tool: ${error.toolName}`, {
            args: error.toolArgs,
            error: error.message,
          });
          return {
            toolCallType: 'function' as const,
            toolCallId: toolCall.toolCallId,
            toolName: `helpers${SERVER_TOOL_SEPARATOR}invalid_tool_arguments`,
            args: JSON.stringify({
              toolName: error.toolName,
              toolArgs: JSON.stringify(error.toolArgs), // Pass the problematic args
              error: error.message, // Pass the validation error message
            }),
          };
        }

        // Attempt generic repair for other types of errors
        try {
          logger.info(`Attempting generic repair for tool call error: ${toolCall.toolName}`);
          const result = await generateText({
            model,
            system,
            messages: [
              ...messages,
              {
                role: 'assistant',
                content: [
                  {
                    type: 'tool-call',
                    toolCallId: toolCall.toolCallId,
                    toolName: toolCall.toolName,
                    args: JSON.stringify(toolCall.args),
                  },
                ],
              },
              {
                role: 'tool' as const,
                content: [
                  {
                    type: 'tool-result',
                    toolCallId: toolCall.toolCallId,
                    toolName: toolCall.toolName,
                    result: error.message,
                  },
                ],
              },
            ],
            tools,
          });

          logger.info('Repair tool call result:', result);
          const newToolCall = result.toolCalls.find((newToolCall) => newToolCall.toolName === toolCall.toolName);
          return newToolCall != null
            ? {
                toolCallType: 'function' as const,
                toolCallId: toolCall.toolCallId,
                toolName: toolCall.toolName,
                // Ensure args are stringified for the AI SDK tool call format
                args: typeof newToolCall.args === 'string' ? newToolCall.args : JSON.stringify(newToolCall.args),
              }
            : null; // Return null if the LLM couldn't repair the call
        } catch (repairError) {
          logger.error('Error during tool call repair:', repairError);
          return null;
        }
      };

      let currentResponseId: null | string = null;

      const result = streamText({
        model,
        system: systemPrompt,
        messages,
        tools: toolSet,
        abortSignal: this.abortController.signal,
        maxSteps: agentConfig.maxIterations,
        maxTokens: agentConfig.maxTokens,
        temperature: 0, // Keep deterministic for agent behavior
        onError: ({ error }) => {
          logger.error('Error during prompt:', { error });
          if (typeof error === 'string') {
            project.addLogMessage('error', error);
          } else if (error instanceof APICallError) {
            project.addLogMessage('error', `${error.message}: ${error.responseBody}`);
          } else if (error instanceof Error) {
            project.addLogMessage('error', error.message);
          } else {
            project.addLogMessage('error', JSON.stringify(error));
          }
        },
        onChunk: ({ chunk }) => {
          if (chunk.type === 'text-delta') {
            currentResponseId = project.processResponseMessage({
              action: 'response',
              content: chunk.textDelta,
              finished: false,
            });
          }
        },
        onStepFinish: (stepResult) => {
          const { response, finishReason } = stepResult;

          if (finishReason === 'error') {
            logger.error('Error during prompt:', { stepResult });
            return;
          }

          // Replace agentMessages with the latest full history from the response keeping the user message
          agentMessages.length = 1;
          agentMessages.push(...response.messages);

          if (this.abortController?.signal.aborted) {
            logger.info('Prompt aborted by user');
            return;
          }

          this.processStep<typeof toolSet>(currentResponseId, stepResult, project, activeProvider);

          currentResponseId = null;
        },
        onFinish: ({ finishReason }) => {
          logger.info(`Prompt finished. Reason: ${finishReason}`);
        },
        experimental_repairToolCall: repairToolCall,
      });

      // Consume the stream to ensure it runs to completion
      await result.consumeStream();
    } catch (error) {
      if (this.abortController?.signal.aborted) {
        logger.info('Prompt aborted by user');
        return agentMessages;
      }

      logger.error('Error running prompt:', error);
      if (error instanceof Error && (error.message.includes('API key') || error.message.includes('credentials'))) {
        project.addLogMessage('error', `Error running MCP servers. ${error.message}. Configure credentials in the Settings -> MCP Config tab.`);
      } else {
        project.addLogMessage('error', `Error running MCP servers: ${error instanceof Error ? error.message : String(error)}`);
      }
    } finally {
      // Clean up abort controller
      this.abortController = null;

      // Always send a final "finished" message, regardless of whether there was text or tools
      project.processResponseMessage({
        action: 'response',
        content: '',
        finished: true,
      });
    }

    return agentMessages;
  }

  private async prepareMessages(project: Project): Promise<CoreMessage[]> {
    const { agentConfig } = this.store.getSettings();
    const messages = project.getContextMessages();

    // Add repo map if enabled
    if (agentConfig.includeRepoMap) {
      const repoMap = project.getRepoMap();
      if (repoMap) {
        messages.push({
          role: 'user',
          content: repoMap,
        });
        messages.push({
          role: 'assistant',
          content: 'Ok, I will use the repository map as a reference.',
        });
      }
    }

    if (agentConfig.includeContextFiles) {
      // Get and store new context files messages
      const contextFilesMessages = await this.getContextFilesMessages(project);
      messages.push(...contextFilesMessages);
    }

    return messages;
  }

  public interrupt() {
    logger.info('Interrupting MCP agent run');
    this.abortController?.abort();
  }

  private processStep<TOOLS extends ToolSet>(
    currentResponseId: string | null,
    { reasoning, text, toolCalls, toolResults, finishReason, usage }: StepResult<TOOLS>,
    project: Project,
    activeProvider: LlmProvider,
  ): void {
    logger.info(`Step finished. Reason: ${finishReason}`, {
      reasoning: reasoning?.substring(0, 100), // Log truncated reasoning
      text: text?.substring(0, 100), // Log truncated text
      toolCalls: toolCalls?.map((tc) => tc.toolName),
      toolResults: toolResults?.map((tr) => tr.toolName),
      usage,
    });

    const messageCost = calculateCost(activeProvider, usage.promptTokens, usage.completionTokens);
    const usageReport: UsageReportData = {
      sentTokens: usage.promptTokens,
      receivedTokens: usage.completionTokens,
      messageCost: messageCost,
      mcpAgentTotalCost: project.mcpAgentTotalCost + messageCost,
    };

    // Process text/reasoning content
    if (reasoning || text) {
      project.processResponseMessage({
        id: currentResponseId,
        action: 'response',
        content:
          reasoning && text
            ? `---
► **THINKING**
${reasoning.trim()}
---
► **ANSWER**
${text.trim()}`
            : reasoning || text,
        finished: true,
        usageReport,
      });
      project.addLogMessage('loading');
    }

    if (toolResults) {
      // Process successful tool results *after* sending text/reasoning and handling errors
      for (const toolResult of toolResults) {
        const [serverName, toolName] = extractServerNameToolName(toolResult.toolName);
        // Update the existing tool message with the result
        project.addToolMessage(toolResult.toolCallId, serverName, toolName, toolResult.args, JSON.stringify(toolResult.result), usageReport);
      }
    }
  }
}<|MERGE_RESOLUTION|>--- conflicted
+++ resolved
@@ -26,27 +26,7 @@
   private clients: ClientHolder[] = [];
   private abortController: AbortController | null = null;
 
-<<<<<<< HEAD
-  constructor(store: Store) {
-    this.store = store;
-    this.initializeDefaultServers();
-  }
-
-  private async initializeDefaultServers() {
-    const settings = this.store.getSettings();
-    if (settings.agentConfig.mcpServers) {
-      for (const [serverName, config] of Object.entries(settings.agentConfig.mcpServers)) {
-        try {
-          await this.reloadMcpServer(serverName, config);
-        } catch (error) {
-          logger.error(`Failed to initialize default MCP server ${serverName}:`, error);
-        }
-      }
-    }
-  }
-=======
   constructor(private readonly store: Store) {}
->>>>>>> a78199f5
 
   async initMcpServers(project: Project | null = this.initializedForProject, initId = uuidv4()) {
     // Set the current init ID to track this specific initialization process
